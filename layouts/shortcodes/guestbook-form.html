--- conflicted
+++ resolved
@@ -4,48 +4,12 @@
   <input type="hidden" name="options[reCaptcha][secret]" value="{{ .Site.Params.reCaptcha.secret }}">
   <label>Name or Callsign <input name="fields[name]" type="text" alt="Name or Callsign" placeholder="Joe Bob"></label><br/>
   <label>Optional Message <br/><textarea name="fields[message]" alt="Message" style="width: 90%; min-width: 100px;" placeholder="Hello!"></textarea></label><br/>
-<<<<<<< HEAD
-  <input type="text" name="email" id="email" placeholder="Your email" autocomplete="off" tabindex="-1">
-  <div class="g-recaptcha" data-sitekey="{{ .Site.Params.reCaptcha.siteKey }}"></div>
-  <input type="hidden" name="options[reCaptcha][siteKey]" value="{{ .Site.Params.reCaptcha.siteKey }}">
-  <input type="hidden" name="options[reCaptcha][secret]" value="{{ .Site.Params.reCaptcha.secret }}">
-  <button type="submit" onclick="submitForm()">
-    Submit
-  </button>
-=======
   <div class="g-recaptcha" data-sitekey="{{ .Site.Params.reCaptcha.siteKey }}" data-action="LOGIN"></div>
   <input type="submit" value="Submit">
->>>>>>> b140ed4f
 </form>
 <small><i>
   All messages submitted are moderated, and any extra HTML/Markdown will be stripped -- only plaintext messages will be approved.
 </i></small><br />
 
 <!-- Attempt to outsmart the robots -->
-<<<<<<< HEAD
-<script>
-  var elementId = ["e", "m", "a", "i", "l"].join("");
-  // On Load move a particular form element so it's hidden for carbon-based lifeforms
-  var input = document.getElementById(elementId);
-  input.setAttribute("style", "position:absolute; left:-2000px;")
-  // make it very very very small, 1px by 1px if possible
-  input.setAttribute("size", "1px");
-
-  // On Submit action to check if the email field is filled out
-  function submitForm() {
-    if (document.getElementById(elementId).value || document.getElementById(elementId).value.length > 0) {
-      window.clarity("upgrade", "guestbook-robot");
-      window.clarity("event", "guestbook-robot");
-      // Use JS to hide the form and show a message
-      document.getElementById("guestbook-form").innerHTML = "<p>Thank you for your submission! Your message will be reviewed and posted shortly.</p>";
-    } else {
-      window.clarity("event", "guestbook-submit");
-      // If the email field is not filled out, then do a thing
-      document.getElementById("guestbook-form").submit();
-    }
-
-  }
-</script>
-=======
-<script src="https://www.google.com/recaptcha/enterprise.js" async defer></script>
->>>>>>> b140ed4f
+<script src="https://www.google.com/recaptcha/enterprise.js" async defer></script>